--- conflicted
+++ resolved
@@ -30,7 +30,6 @@
         $this->storage = $storage;
     }
 
-<<<<<<< HEAD
     /**
      * @param EventStreamFilter $filter
      * @return EventStream Can be empty stream
@@ -38,17 +37,9 @@
      */
     public function get(EventStreamFilter $filter): EventStream
     {
-        $streamData = $this->storage->load($filter);
-
-        if (!$streamData || (!$streamData instanceof EventStreamData)) {
-            throw new EventStreamNotFoundException();
-=======
-    public function get(string $streamName): EventStream
-    {
-        $eventStream = $this->storage->load($streamName);
+        $eventStream = $this->storage->load($filter);
         if (!$eventStream->valid()) {
-            throw new EventStreamNotFoundException(sprintf('The event stream "%s" does not exist/is empty', $streamName), 1477497156);
->>>>>>> 56ed862e
+            throw new EventStreamNotFoundException(sprintf('The event stream "%s" does not exist/is empty', $filter), 1477497156);
         }
         return $eventStream;
     }
