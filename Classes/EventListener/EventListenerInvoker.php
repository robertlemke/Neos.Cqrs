--- conflicted
+++ resolved
@@ -20,24 +20,12 @@
 use Neos\EventSourcing\EventStore\EventStore;
 use Neos\EventSourcing\EventStore\StreamAwareEventListenerInterface;
 use Neos\EventSourcing\EventStore\StreamName;
-use Neos\Flow\Annotations as Flow;
 
-<<<<<<< HEAD
-/**
- * @Flow\Scope("singleton")
- */
-class EventListenerInvoker
-{
-
-    /**
-     * @var EventStoreFactory
-=======
 final class EventListenerInvoker
 {
 
     /**
      * @var EventStore
->>>>>>> 732538d1
      */
     private $eventStore;
 
@@ -46,31 +34,11 @@
      */
     protected $connection;
 
-<<<<<<< HEAD
-    /**
-     * @var array
-     */
-    protected $eventListenersConfiguration;
-=======
-    public function __construct(EventStore $eventStore)
+    public function __construct(EventStore $eventStore, Connection $connection)
     {
         $this->eventStore = $eventStore;
+        $this->connection = $connection;
     }
->>>>>>> 732538d1
-
-    /**
-     * EventListenerInvoker constructor.
-     * @param EventStoreFactory $eventStoreFactory
-     * @param Connection $connection
-     * @param array $eventListenersConfiguration
-     */
-    public function __construct(EventStoreFactory $eventStoreFactory, Connection $connection, array $eventListenersConfiguration)
-    {
-        $this->eventStoreFactory = $eventStoreFactory;
-        $this->connection = $connection;
-        $this->eventListenersConfiguration = $eventListenersConfiguration;
-    }
-
 
     /**
      * @param EventListenerInterface $listener
@@ -79,19 +47,9 @@
      */
     public function replay(EventListenerInterface $listener, \Closure $progressCallback = null): void
     {
-<<<<<<< HEAD
-        if ($listener instanceof ProvidesAppliedEventsStorageInterface) {
-            $appliedEventsStorage = $listener->getAppliedEventsStorage();
-        } elseif ($listener instanceof AppliedEventsStorageInterface) {
-            $appliedEventsStorage = $listener;
-        } else {
-            $appliedEventsStorage = new DoctrineAppliedEventsStorage($this->connection, \get_class($listener));
-        }
-=======
         $appliedEventsStorage = $this->getAppliedEventsStorageForListener($listener);
         $highestAppliedSequenceNumber = -1;
         $appliedEventsStorage->saveHighestAppliedSequenceNumber($highestAppliedSequenceNumber);
->>>>>>> 732538d1
         $highestAppliedSequenceNumber = $appliedEventsStorage->reserveHighestAppliedEventSequenceNumber();
 
         $streamName = $listener instanceof StreamAwareEventListenerInterface ? $listener::listensToStream() : StreamName::all();
@@ -176,7 +134,7 @@
         } elseif ($listener instanceof AppliedEventsStorageInterface) {
             $appliedEventsStorage = $listener;
         } else {
-            $appliedEventsStorage = new DoctrineAppliedEventsStorage($this->entityManager->getConnection(), \get_class($listener));
+            $appliedEventsStorage = new DoctrineAppliedEventsStorage($this->connection, \get_class($listener));
         }
         return $appliedEventsStorage;
     }
