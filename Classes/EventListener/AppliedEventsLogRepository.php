--- conflicted
+++ resolved
@@ -28,7 +28,7 @@
  */
 class AppliedEventsLogRepository
 {
-    const TABLE_NAME = 'neos_eventsourcing_eventlistener_appliedeventslog';
+    private const TABLE_NAME = 'neos_eventsourcing_eventlistener_appliedeventslog';
 
     /**
      * @var Connection
@@ -36,25 +36,11 @@
     private $dbal;
 
     /**
-<<<<<<< HEAD
-     * @param DoctrineObjectManager $entityManager
+     * @param EntityManagerInterface $entityManager
      *
      * // TODO use EventStore DBAL connection (?)
      */
-    public function __construct(DoctrineObjectManager $entityManager)
-=======
-     * @var ObjectManagerInterface
-     */
-    protected $objectManager;
-
-    /**
-     * @param EntityManagerInterface $entityManager
-     * @param ObjectManagerInterface $objectManager
-     *
-     * // TODO use EventStore DBAL connection (?)
-     */
-    public function __construct(EntityManagerInterface $entityManager, ObjectManagerInterface $objectManager)
->>>>>>> aa732bb4
+    public function __construct(EntityManagerInterface $entityManager)
     {
         $this->dbal = $entityManager->getConnection();
     }
